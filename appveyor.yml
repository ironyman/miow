--- conflicted
+++ resolved
@@ -24,9 +24,5 @@
 
 after_test:
   - git clone https://github.com/alexcrichton/travis-cargo
-<<<<<<< HEAD
-  - cd travis-cargo && python -c 'import travis_cargo; travis_cargo.main()' doc-upload
-=======
   - set PYTHONPATH=%CD%/travis-cargo;%PYTHONPATH%
-  - python -c "import travis_cargo; travis_cargo.main()" doc-upload
->>>>>>> 228c23c4
+  - python -c "import travis_cargo; travis_cargo.main()" doc-upload